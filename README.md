--- conflicted
+++ resolved
@@ -1,10 +1,6 @@
 # Memory-X | 智能记忆管理系统
 
-<<<<<<< HEAD
- Memory-X 是一个参考 Google Vertex AI Memory Bank 设计的 Python 记忆管理系统。它提供统一的 `MemoryManager` 与可插拔的 `MemoryStore`，默认使用轻量级的 `SQLiteMemoryStore`，并预留 `SpannerMemoryStore` 以便未来接入 Cloud Spanner 等云数据库，实现全球分布式记忆存储。此外，通过 `Mem0MemoryStore`，项目可以直接复用 [mem0](https://github.com/mem0ai/mem0) 的向量化记忆能力。
-=======
-Memory-X 是一个参考 Google Vertex AI Memory Bank 设计的 Python 记忆管理系统。它提供统一的 `MemoryManager` 与可插拔的 `MemoryStore`，默认使用轻量级的 `SQLiteMemoryStore`，并预留 `SpannerMemoryStore` 以便未来接入 Cloud Spanner 等云数据库，实现全球分布式记忆存储。
->>>>>>> 3f2da23a
+Memory-X 是一个参考 Google Vertex AI Memory Bank 设计的 Python 记忆管理系统。它提供统一的 `MemoryManager` 与可插拔的 `MemoryStore`，默认使用轻量级的 `SQLiteMemoryStore`，并预留 `SpannerMemoryStore` 以便未来接入 Cloud Spanner 等云数据库，实现全球分布式记忆存储。此外，通过 `Mem0MemoryStore`，项目可以直接复用 [mem0](https://github.com/mem0ai/mem0) 的向量化记忆能力。
 
 ## ✨ 特性
 - 层次化记忆：短期、工作和长期记忆分层管理
@@ -47,28 +43,17 @@
 | --- | --- |
 | `SQLiteMemoryStore` | 默认本地开发使用，支持向量搜索。 |
 | `SpannerMemoryStore` | Cloud Spanner 适配层（示例/stub），参考 Vertex AI 的全局分布式记忆设计。 |
-<<<<<<< HEAD
 | `Mem0MemoryStore` | 基于 mem0 项目的存储后端，便于与其生态集成。 |
 
 切换后端只需在配置中指定 `MEMORY_DB_TYPE`：
 ```bash
 export MEMORY_DB_TYPE=sqlite   # 或 spanner 或 mem0
-=======
-
-切换后端只需在配置中指定 `MEMORY_DB_TYPE`：
-```bash
-export MEMORY_DB_TYPE=sqlite   # 或 spanner
->>>>>>> 3f2da23a
 ```
 
 ## ⚙️ 配置
 所有敏感信息通过环境变量提供：
 ```bash
-<<<<<<< HEAD
 MEMORY_DB_TYPE=sqlite        # 或 spanner 或 mem0
-=======
-MEMORY_DB_TYPE=sqlite        # 或 spanner
->>>>>>> 3f2da23a
 MEMORY_DB_PATH=./memory.db   # SQLite 时有效
 MEMORY_DB_USER=your_user     # Cloud Spanner 时使用
 MEMORY_DB_PASSWORD=your_password
