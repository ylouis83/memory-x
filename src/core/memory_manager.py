#!/usr/bin/env python3
"""Simplified memory management system.

The original implementation stored long‑term memory directly in a local
SQLite database. To better mirror Google Vertex AI's architecture, the
manager now delegates persistence to pluggable ``MemoryStore`` backends.
This allows using Cloud Spanner for scalable deployments while keeping the
lightweight SQLite store for tests and local development.
"""

from datetime import datetime
from typing import Dict, List, Optional
from collections import deque

from src.storage import MemoryStore, SQLiteMemoryStore

class SimpleMemoryManager:
    """简化版记忆管理器"""

    def __init__(
        self,
        user_id: str,
        db_path: str = "data/simple_memory.db",
        store: Optional[MemoryStore] = None,
    ):
        self.user_id = user_id
        # 仍然保留 ``db_path`` 参数以兼容现有代码；当未提供
        # ``store`` 时使用本地 SQLite 实现。
        self.store = store or SQLiteMemoryStore(db_path)

        # 短期记忆
        self.short_term_memory = deque(maxlen=10)
        self.working_memory = {}
    
    def add_conversation(
        self,
        user_message: str,
        ai_response: str,
        entities: Dict = None,
        intent: str = None,
        importance: int = 2,
    ) -> bool:
        """添加对话"""
        try:
            conversation = {
                "user_message": user_message,
                "ai_response": ai_response,
                "timestamp": datetime.now(),
                "entities": entities or {},
                "intent": intent,
                "importance": importance,
            }

            self.short_term_memory.append(conversation)
            self._update_working_memory(entities, intent)

            if importance >= 3:
                self.store.add_conversation(
                    self.user_id,
                    user_message,
                    ai_response,
                    entities,
                    intent,
                    importance,
                )

            return True
        except Exception:
            return False
    
    def _update_working_memory(self, entities: Dict, intent: str):
        """更新工作记忆"""
        if entities:
            for entity_type, entity_list in entities.items():
                if entity_type not in self.working_memory:
                    self.working_memory[entity_type] = set()
                
                for entity_info in entity_list:
                    if isinstance(entity_info, tuple):
                        self.working_memory[entity_type].add(entity_info[0])
                    else:
                        self.working_memory[entity_type].add(entity_info)
        
        if intent:
            self.working_memory['current_intent'] = intent
    
    def get_memory_stats(self) -> Dict:
        """获取记忆统计"""
        stats = self.store.get_stats(self.user_id)
        return {
            "user_id": self.user_id,
            "short_term_count": len(self.short_term_memory),
            "working_memory_size": len(self.working_memory),
            "total_long_term": stats.get("total_long_term", 0),
            "session_id": f"session_{datetime.now().strftime('%Y%m%d')}",
        }

<<<<<<< HEAD
    def retrieve_memories(self, query: str, top_k: int = 5) -> List[Dict]:
        """Retrieve memories relevant to ``query`` using the configured store."""
        return self.store.search_memories(self.user_id, query, top_k)
=======
    def search_long_term_memory(self, query: str, limit: int = 5) -> List[Dict]:
        """在长期记忆中搜索相关内容"""
        return self.store.search_memories(self.user_id, query, limit)
>>>>>>> 4b00df17
    
    def clear_session(self):
        """清空会话"""
        self.short_term_memory.clear()
        self.working_memory.clear()

class SimpleMemoryIntegratedAI:
    """简化版记忆集成AI"""
    
    def __init__(self):
        self.user_memories = {}
    
    def get_memory_manager(self, user_id: str) -> SimpleMemoryManager:
        """获取记忆管理器"""
        if user_id not in self.user_memories:
            self.user_memories[user_id] = SimpleMemoryManager(user_id)
        return self.user_memories[user_id]
    
    def process_message(self, user_message: str, user_id: str = "default") -> Dict:
        """处理消息"""
        try:
            memory_manager = self.get_memory_manager(user_id)
            
            # 简化意图检测
            intent = self._detect_intent(user_message)
            
            # 简化实体识别
            entities = self._recognize_entities(user_message)
            
            # 评估重要性
            importance = self._evaluate_importance(intent, entities)
            
            # 在长期记忆中检索相关内容
            retrieved = memory_manager.search_long_term_memory(user_message)

            # 生成回复
            ai_response = self._generate_response(user_message, intent, entities)
            if retrieved:
                ai_response = f"我记得你提到过：{retrieved[0]['content']}。" + ai_response

            # 存储对话
            memory_manager.add_conversation(
                user_message, ai_response, entities, intent, importance
            )

            return {
                'success': True,
                'response': ai_response,
                'intent': {'detected': intent, 'confidence': 80},
                'memory_info': {
                    'importance': importance,
                    'used_long_term': importance >= 3,
                    'context_continuity': 0.7,
                    'retrieved': len(retrieved),
                }
            }
        except Exception as e:
            return {
                'success': False,
                'error': str(e),
                'response': '处理失败'
            }
    
    def _detect_intent(self, message: str) -> str:
        """简化意图检测"""
        message_lower = message.lower()
        
        if any(word in message_lower for word in ['开药', '配药', '买药']):
            return 'REQUEST_MEDICINE'
        elif any(word in message_lower for word in ['怎么吃', '用法', '副作用']):
            return 'PRESCRIPTION_INQUIRY'
        elif any(word in message_lower for word in ['救命', '紧急', '胸痛']):
            return 'EMERGENCY'
        else:
            return 'NORMAL_CONSULTATION'
    
    def _recognize_entities(self, message: str) -> Dict:
        """简化实体识别"""
        entities = {}
        
        medicines = ['布洛芬', '阿司匹林', '感冒药']
        symptoms = ['头痛', '发热', '咳嗽']
        
        found_medicines = [m for m in medicines if m in message]
        found_symptoms = [s for s in symptoms if s in message]
        
        if found_medicines:
            entities['MEDICINE'] = [(m, 0, len(m)) for m in found_medicines]
        if found_symptoms:
            entities['SYMPTOM'] = [(s, 0, len(s)) for s in found_symptoms]
        
        return entities
    
    def _evaluate_importance(self, intent: str, entities: Dict) -> int:
        """评估重要性"""
        importance = 1
        
        if intent == 'EMERGENCY':
            importance = 4
        elif intent in ['REQUEST_MEDICINE', 'REQUEST_REAL_DOCTOR']:
            importance = 3
        elif intent == 'PRESCRIPTION_INQUIRY':
            importance = 2
        
        if entities:
            importance += 1
        
        return min(4, importance)
    
    def _generate_response(self, message: str, intent: str, entities: Dict) -> str:
        """生成回复"""
        if intent == 'EMERGENCY':
            return "紧急情况请立即就医或拨打120！"
        elif intent == 'REQUEST_MEDICINE':
            return "我无法开具处方药，建议您前往医院就诊。"
        elif intent == 'PRESCRIPTION_INQUIRY':
            if 'MEDICINE' in entities:
                medicine_names = [e[0] for e in entities['MEDICINE']]
                return f"关于{', '.join(medicine_names)}的用药问题，建议咨询医生或药师。"
            return "关于用药问题，建议咨询专业医生。"
        else:
            return "我理解您的情况，建议注意观察并及时就医。"
    
    def get_stats(self, user_id: str) -> Dict:
        """获取统计"""
        memory_manager = self.get_memory_manager(user_id)
        return memory_manager.get_memory_stats()
    
    def clear_user_session(self, user_id: str):
        """清空用户会话"""
        if user_id in self.user_memories:
            self.user_memories[user_id].clear_session()<|MERGE_RESOLUTION|>--- conflicted
+++ resolved
@@ -95,15 +95,13 @@
             "session_id": f"session_{datetime.now().strftime('%Y%m%d')}",
         }
 
-<<<<<<< HEAD
     def retrieve_memories(self, query: str, top_k: int = 5) -> List[Dict]:
         """Retrieve memories relevant to ``query`` using the configured store."""
         return self.store.search_memories(self.user_id, query, top_k)
-=======
+
     def search_long_term_memory(self, query: str, limit: int = 5) -> List[Dict]:
-        """在长期记忆中搜索相关内容"""
-        return self.store.search_memories(self.user_id, query, limit)
->>>>>>> 4b00df17
+        """Alias for :meth:`retrieve_memories` for backward compatibility."""
+        return self.retrieve_memories(query, limit)
     
     def clear_session(self):
         """清空会话"""
